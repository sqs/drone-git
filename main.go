--- conflicted
+++ resolved
@@ -25,15 +25,10 @@
 	}{}
 
 	c := new(plugin.Clone)
-	r := new(plugin.Repo)
-	b := new(plugin.Build)
+	b := new(plugin.Commit)
+	plugin.Param("commit", b)
 	plugin.Param("clone", c)
-<<<<<<< HEAD
 	plugin.Param("vargs", v)
-=======
-	plugin.Param("repo", r)
-	plugin.Param("build", b)
->>>>>>> 7d7cac06
 	plugin.Parse()
 
 	if v.Depth == 0 {
@@ -62,7 +57,7 @@
 	}
 
 	var cmds []*exec.Cmd
-	if isPR(c) {
+	if isPR(b) {
 		cmds = append(cmds, clone(c))
 		cmds = append(cmds, fetch(c))
 		cmds = append(cmds, checkoutHead(c))
@@ -84,37 +79,37 @@
 }
 
 // Returns true if cloning a pull request.
-func isPR(b *plugin.Build) bool {
-	return b.PullRequest.Number == 0
+func isPR(b *plugin.Commit) bool {
+	return b.PullRequest != ""
 }
 
-func isTag(b *plugin.Build) bool {
-	return strings.HasPrefix(b.Commit.Ref, "refs/tags/")
+func isTag(c *plugin.Clone) bool {
+	return strings.HasPrefix(c.Ref, "refs/tags/")
 }
 
 // Clone executes a git clone command.
-func clone(c *plugin.Clone, b *plugin.Build) *exec.Cmd {
+func clone(c *plugin.Clone) *exec.Cmd {
 	return exec.Command(
 		"git",
 		"clone",
 		"--depth=50",
 		"--recursive",
-		b.Commit.Remote.Clone,
+		c.Origin,
 		c.Dir,
 	)
 }
 
 // CloneBranch executes a git clone command
 // for a single branch.
-func cloneBranch(c *plugin.Clone, b *plugin.Build) *exec.Cmd {
+func cloneBranch(c *plugin.Clone) *exec.Cmd {
 	return exec.Command(
 		"git",
 		"clone",
 		"-b",
-		b.Commit.Ref,
+		c.Ref,
 		"--depth=50",
 		"--recursive",
-		b.Commit.Remote.Clone,
+		c.Origin,
 		c.Dir,
 	)
 }
